--- conflicted
+++ resolved
@@ -121,7 +121,6 @@
                     key
                     (.append b c)))))))))
 
-<<<<<<< HEAD
 (defn- parse-query-string-params
   "Some platforms decode the query string automatically, providing a map of
   parameters instead.
@@ -138,10 +137,6 @@
             (assoc! acc newk (value-fn newk v))))
         (transient {})
         params))))
-=======
-(defn parse-param-map [m]
-  (persistent! (reduce-kv (fn [acc k v] (assoc! acc k (decode-query-part v))) (transient {}) m)))
->>>>>>> 0410aa1c
 
 (defn parse-query-params [request]
   (merge-with merge request
@@ -151,6 +146,9 @@
                 (when-let [string (:query-string request)]
                   (let [params (parse-query-string string)]
                     {:query-params params :params params})))))
+
+(defn parse-param-map [m]
+  (persistent! (reduce-kv (fn [acc k v] (assoc! acc k (decode-query-part v))) (transient {}) m)))
 
 (defn parse-path-params [request]
   (if-let [m (:path-params request)]
