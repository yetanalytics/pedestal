--- conflicted
+++ resolved
@@ -14,7 +14,6 @@
   [request]
   (ring-resp/response "Hello World!"))
 
-<<<<<<< HEAD
 ;; Defines "/" and "/about" routes with their associated :get handlers.
 ;; The interceptors defined after the verb map (e.g., {:get home-page}
 ;; apply to / and its children (/about).
@@ -34,15 +33,7 @@
 ;  `[[["/" {:get home-page}
 ;      ^:interceptors [(body-params/body-params) bootstrap/html-body]
 ;      ["/about" {:get about-page}]]]])
-=======
-(defroutes routes
-  ;; Defines "/" and "/about" routes with their associated :get handlers.
-  ;; The interceptors defined after the verb map (e.g., {:get home-page}
-  ;; apply to / and its children (/about).
-  [[["/" {:get home-page}
-     ^:interceptors [(body-params/body-params) http/html-body]
-     ["/about" {:get about-page}]]]])
->>>>>>> 196281e2
+
 
 ;; Consumed by {{namespace}}.server/create-server
 ;; See http/default-interceptors for additional options you can configure
@@ -73,7 +64,6 @@
               ;; Either :jetty, :immutant or :tomcat (see comments in project.clj)
               ::http/type :jetty
               ;;::http/host "localhost"
-<<<<<<< HEAD
               ::http/port 8080
               ;; Options to pass to the container (Jetty)
               ::http/container-options {:h2c? true
@@ -82,7 +72,3 @@
                                         ;:key-password "password"
                                         ;:ssl-port 8443
                                         :ssl? false}})
-
-=======
-              ::http/port 8080})
->>>>>>> 196281e2
